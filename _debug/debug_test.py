from collections.abc import Iterator
import importlib
import os
import sys
import tempfile
import textwrap
from unittest import mock

from _pytest.capture import CaptureFixture
import pytest

from .conftest import SAMPLE_DIR
from .format import strip_ansi


@pytest.fixture(autouse=True, scope="module")
def reload_modules() -> None:
    if "debug" in sys.modules:
        importlib.reload(sys.modules["_debug.config"])
        importlib.reload(sys.modules["_debug.format"])
        importlib.reload(sys.modules["_debug"])
        importlib.reload(sys.modules["debug"])


@pytest.fixture(autouse=True)
def set_wide_indent() -> None:
    from .config import CONFIG

    CONFIG.indent = 4


@pytest.mark.parametrize(
    "name,expected_out,expected_err",
    [
        ("number", "12", "[number.py:3:7] 12 = 12"),
        ("variable", "17", "[variable.py:5:7] x = 17"),
        ("two_line", "-32", "[two_line.py:6:7] x * y = -32"),
        ("three_line", "14\n14", "[three_line.py:3:7] y := (10 + 4) = 14"),
        (
            "same_line",
            "7",
            """
            [same_line.py:6:7] x = 3
            [same_line.py:6:16] y = 4
            """,
        ),
        (
            "nested_expression",
            "4",
            """
            [nested_expression.py:5:11] x := x + 1 = 4
            [nested_expression.py:5:7] dbg(x := x + 1) = 4
            """,
        ),
        ("nested.file", "foo", "[nested/file.py:5:7] x = 'foo'"),
        ("offset", "5", "[offset.py:7:12] arg = 5"),
        ("no_offset", "-5", "[no_offset.py:3:12] arg = -5"),
        (
            "nested_function",
            "8",
            """
            [nested_function.py:8:16] a = 2
            [nested_function.py:8:25] b = 6
            """,
        ),
        (
            "multiple_arguments",
            "('hello', 8.5)",
            """
            [multiple_arguments.py:6:7] x = 'hello'
            [multiple_arguments.py:6:7] y = 8.5
            """,
        ),
        ("singleton", "False", "[singleton.py:4:7] v = False"),
        ("no_arguments", "()", "[no_arguments.py:3:7]"),
        (
            "multiline_arguments",
            "('bye', 0.25, -5)",
            """
            [multiline_arguments.py:7:7] x = 'bye'
            [multiline_arguments.py:7:7] y = 0.25
            [multiline_arguments.py:7:7] z + 4 = -5
            """,
        ),
        (
            "string_literal",
            """
            foo
            bar
            ,:
            """,
            """
            [string_literal.py:3:7] 'foo' = 'foo'
            [string_literal.py:4:7] "bar" = 'bar'
            [string_literal.py:5:7] ",:" = ',:'
            """,
        ),
        ("brackets", "()", "[brackets.py:3:7] ((())) = ()"),
        (
            "generator",
            "None",
            ["[generator.py:7:44] True = True", "[generator.py:7:44] <unknown> = True"],
        ),
        (
            "lists",
            """
            [8, 9, 10]
            [8, 9, 10]
            [A
            B, 'A\\nB']
            [1, 2, 3]
            """,
            """
            [lists.py:3:7] [8, 9, 10] = [8, 9, 10]
            [lists.py:7:7] [
                8,
                9,
                10,
            ] = [8, 9, 10]
            [lists.py:15:7] [MultilineObject(), "A\\nB"] = [
                A
                B,
                'A\\nB',
            ]
            [lists.py:17:7] [1, 2, 3] = [1, 2, 3]
            """,
        ),
        ("colored_repr", "[0]", "[colored_repr.py:8:7] ColoredRepr() = [0]"),
        (
            "pytest_width",
            "",
            f"""
            [pytest_width.py:3:1] ["X" * 40] * 2 = [
                {"X" * 40!r},
                {"X" * 40!r},
            ]
            """,
        ),
        (
            "single_spill",
            "(1, 2, 3)",
            """
            [single_spill.py:3:7] *[1, 2, 3] -> 1
            [single_spill.py:3:7] *[1, 2, 3] -> 2
            [single_spill.py:3:7] *[1, 2, 3] -> 3
            """,
        ),
        (
            "spill_edge_cases",
            """
            ()
            (1, 2, 3, 4)
            (4, 3, 2, 1)
            (1, 2, 3, 3, 2, 1)
            (1, 2, 3, 4, 3, 2, 1)
            (4, 3, 2, 1, 1, 2, 3, 4)
            """,
            """
            [spill_edge_cases.py:3:7]
            [spill_edge_cases.py:6:7] *xs -> 1
            [spill_edge_cases.py:6:7] *xs -> 2
            [spill_edge_cases.py:6:7] *xs -> 3
            [spill_edge_cases.py:6:7] 4 = 4
            [spill_edge_cases.py:7:7] 4 = 4
            [spill_edge_cases.py:7:7] *reversed(xs) -> 3
            [spill_edge_cases.py:7:7] *reversed(xs) -> 2
            [spill_edge_cases.py:7:7] *reversed(xs) -> 1
            [spill_edge_cases.py:8:7] *xs, *reversed(xs) -> 1
            [spill_edge_cases.py:8:7] *xs, *reversed(xs) -> 2
            [spill_edge_cases.py:8:7] *xs, *reversed(xs) -> 3
            [spill_edge_cases.py:8:7] *xs, *reversed(xs) -> 3
            [spill_edge_cases.py:8:7] *xs, *reversed(xs) -> 2
            [spill_edge_cases.py:8:7] *xs, *reversed(xs) -> 1
            [spill_edge_cases.py:9:7] *xs, 4, *reversed(xs) -> 1
            [spill_edge_cases.py:9:7] *xs, 4, *reversed(xs) -> 2
            [spill_edge_cases.py:9:7] *xs, 4, *reversed(xs) -> 3
            [spill_edge_cases.py:9:7] *xs, 4, *reversed(xs) -> 4
            [spill_edge_cases.py:9:7] *xs, 4, *reversed(xs) -> 3
            [spill_edge_cases.py:9:7] *xs, 4, *reversed(xs) -> 2
            [spill_edge_cases.py:9:7] *xs, 4, *reversed(xs) -> 1
            [spill_edge_cases.py:10:7] 4 = 4
            [spill_edge_cases.py:10:7] *reversed(xs), *xs -> 3
            [spill_edge_cases.py:10:7] *reversed(xs), *xs -> 2
            [spill_edge_cases.py:10:7] *reversed(xs), *xs -> 1
            [spill_edge_cases.py:10:7] *reversed(xs), *xs -> 1
            [spill_edge_cases.py:10:7] *reversed(xs), *xs -> 2
            [spill_edge_cases.py:10:7] *reversed(xs), *xs -> 3
            [spill_edge_cases.py:10:7] 4 = 4
            """,
        ),
        (
            "partial_fns",
            """
            0
            (10, 20, 30)
            (0, 1, 2, 3)
            (0, 1, 2, 3)
            """,
            """
            [partial_fns.py:6:7] 0 = 0
            [partial_fns.py:9:7] <unknown> = 10
            [partial_fns.py:9:7] <unknown> = 20
            [partial_fns.py:9:7] <unknown> = 30
            [partial_fns.py:12:7] *[1, 2, 3] -> 0
            [partial_fns.py:12:7] *[1, 2, 3] -> 1
            [partial_fns.py:12:7] *[1, 2, 3] -> 2
            [partial_fns.py:12:7] *[1, 2, 3] -> 3
            [partial_fns.py:16:7] 1 = 0
            [partial_fns.py:16:7] *[2, 3] -> 1
            [partial_fns.py:16:7] *[2, 3] -> 2
            [partial_fns.py:16:7] *[2, 3] -> 3
            """,
        ),
        (
            "stateful_repr",
            """
            stdout
            """,
            """
            stderr
            [stateful_repr.py:13:1] StatefulRepr() = repr
            """,
        ),
        (
            "many_files",
            """
            'stdout'
            'stdout'
            repr
            'stdout'
            """,
            """
            'stderr'
            'stderr'
            'stderr'
            repr
            """,
        ),
        ("pprint_sort", "{1: 3, 2: 2, 3: 1}", ""),
<<<<<<< HEAD
        pytest.param(
            "t_string",
            "",
            """"[t_string.py:3:1] t"{3.14}" = Template(strings=('', ''), interpolations=(Interpolation(3.14, '3.14', None, ''),))""",
            marks=[pytest.mark.skip] if sys.version_info < (3, 14) else [],
        ),
=======
        ("comment", "3", "[comment.py:3:7] 1 + 2 = 3"),
>>>>>>> a5b2f91e
    ],
)
def test_samples(
    name: str, expected_out: str, expected_err: str | list[str], capsys: CaptureFixture
) -> None:
    cwd = os.getcwd()

    module = f"{SAMPLE_DIR}.{name}"
    with mock.patch("os.getcwd", mock.Mock(return_value=os.path.join(cwd, SAMPLE_DIR))):
        importlib.import_module(module)

    expected_out = textwrap.dedent(expected_out).strip()
    if not isinstance(expected_err, list):
        expected_err = [expected_err]
    expected_err = [textwrap.dedent(possible_err).strip() for possible_err in expected_err]

    out, err = capsys.readouterr()
    assert strip_ansi(out.strip()) == expected_out
    err = strip_ansi(err.strip())
    if len(expected_err) == 1:
        [expected_err] = expected_err
        assert err == expected_err
    else:
        assert err in expected_err


@pytest.fixture
def patch_tempfile() -> Iterator[str]:
    fd, filename = tempfile.mkstemp()
    try:
        with mock.patch("tempfile.mkstemp", mock.Mock(return_value=(fd, filename))):
            yield filename
    finally:
        os.remove(filename)


@pytest.mark.parametrize("name, expected", [("many_files", "'tempfile'")])
def test_write_to_tempfile(name: str, expected: str, patch_tempfile: str) -> None:
    cwd = os.getcwd()

    module = f"{SAMPLE_DIR}.{name}"
    with mock.patch("os.getcwd", mock.Mock(return_value=os.path.join(cwd, SAMPLE_DIR))):
        importlib.import_module(module)

    expected = textwrap.dedent(expected).strip()
    with open(patch_tempfile) as f:
        assert f.read().strip() == expected


@pytest.mark.parametrize(
    "name,expected_out,expected_err",
    [
        ("variable", "17", "[<string>:5:7] <unknown> = 17"),
        (
            "multiple_arguments",
            "('hello', 8.5)",
            """
            [<string>:6:7] <unknown> = 'hello'
            [<string>:6:7] <unknown> = 8.5
            """,
        ),
        ("no_arguments", "()", "[<string>:3:7]"),
    ],
)
def test_run_from_exec(
    name: str, expected_out: str, expected_err: str, capsys: CaptureFixture
) -> None:
    filepath = os.path.join(SAMPLE_DIR, *name.split("."))
    filepath += ".py"
    with open(filepath) as f:
        source = f.read()

    cwd = os.getcwd()
    with mock.patch("os.getcwd", mock.Mock(return_value=os.path.join(cwd, SAMPLE_DIR))):
        exec(source)

    expected_out = textwrap.dedent(expected_out).strip()
    expected_err = textwrap.dedent(expected_err).strip()

    out, err = capsys.readouterr()
    assert out.strip() == expected_out
    assert strip_ansi(err.strip()) == expected_err


@pytest.mark.parametrize(
    "name,expected_out,expected_err",
    [
        ("variable", "17", "[<unknown>] <unknown> = 17"),
        (
            "multiple_arguments",
            "('hello', 8.5)",
            """
                [<unknown>] <unknown> = 'hello'
                [<unknown>] <unknown> = 8.5
                """,
        ),
        ("no_arguments", "()", "[<unknown>]"),
    ],
)
def test_with_no_frames(
    name: str, expected_out: str, expected_err: str, capsys: CaptureFixture
) -> None:
    cwd = os.getcwd()

    module = f"{SAMPLE_DIR}.{name}"
    with (
        mock.patch("os.getcwd", mock.Mock(return_value=os.path.join(cwd, SAMPLE_DIR))),
        mock.patch("inspect.currentframe", mock.Mock(return_value=None)),
    ):
        importlib.import_module(module)

    expected_out = textwrap.dedent(expected_out).strip()
    expected_err = textwrap.dedent(expected_err).strip()

    out, err = capsys.readouterr()
    assert out.strip() == expected_out
    assert strip_ansi(err.strip()) == expected_err<|MERGE_RESOLUTION|>--- conflicted
+++ resolved
@@ -237,16 +237,13 @@
             """,
         ),
         ("pprint_sort", "{1: 3, 2: 2, 3: 1}", ""),
-<<<<<<< HEAD
+        ("comment", "3", "[comment.py:3:7] 1 + 2 = 3"),
         pytest.param(
             "t_string",
             "",
             """"[t_string.py:3:1] t"{3.14}" = Template(strings=('', ''), interpolations=(Interpolation(3.14, '3.14', None, ''),))""",
             marks=[pytest.mark.skip] if sys.version_info < (3, 14) else [],
         ),
-=======
-        ("comment", "3", "[comment.py:3:7] 1 + 2 = 3"),
->>>>>>> a5b2f91e
     ],
 )
 def test_samples(
