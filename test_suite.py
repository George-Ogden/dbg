--- conflicted
+++ resolved
@@ -93,7 +93,11 @@
         ),
         ("brackets", "()", "[brackets.py:3:7] ((())) = ()"),
         (
-<<<<<<< HEAD
+            "generator",
+            "None",
+            ["[generator.py:7:44] True = True", "[generator.py:7:44] <unknown> = True"],
+        ),
+        (
             "lists",
             """
                 [8, 9, 10]
@@ -107,11 +111,6 @@
                     10,
                 ] = [8, 9, 10]
             """,
-=======
-            "generator",
-            "None",
-            ["[generator.py:7:44] True = True", "[generator.py:7:44] <unknown> = True"],
->>>>>>> c5da3c41
         ),
     ],
 )
